--- conflicted
+++ resolved
@@ -169,15 +169,10 @@
             context_lens.append(context_len)
             subquery_lens.append(prompt_len - computed_len)
 
-<<<<<<< HEAD
-            input_tokens.append(prompt_tokens)
-            input_positions.append(
-=======
             input_tokens.extend(prompt_tokens)
             # NOTE(woosuk): Here we assume that the first token in the prompt
             # is always the first token in the sequence.
             input_positions.extend(
->>>>>>> 523e30ea
                 list(range(computed_len, computed_len + len(prompt_tokens))))
 
             lora_id = seq_group_metadata.lora_int_id
@@ -218,31 +213,6 @@
                 block_number = block_table[i // self.block_size]
                 block_offset = i % self.block_size
                 slot = block_number * self.block_size + block_offset
-<<<<<<< HEAD
-                slot_mapping[-1].append(slot)
-
-        max_prompt_len = max(subquery_lens)
-        assert max_prompt_len > 0
-        input_tokens = make_tensor_with_pad(input_tokens,
-                                            max_prompt_len,
-                                            pad=0,
-                                            dtype=torch.long,
-                                            device=self.device)
-        input_positions = make_tensor_with_pad(input_positions,
-                                               max_prompt_len,
-                                               pad=0,
-                                               dtype=torch.long,
-                                               device=self.device)
-        slot_mapping = make_tensor_with_pad(slot_mapping,
-                                            max_prompt_len,
-                                            pad=_PAD_SLOT_ID,
-                                            dtype=torch.long,
-                                            device=self.device)
-        lora_index_mapping = [
-            pad_to_max_length(mapping, max_prompt_len, pad=0)
-            for mapping in lora_index_mapping
-        ]
-=======
                 slot_mapping.append(slot)
 
         max_subquery_len = max(subquery_lens)
@@ -261,7 +231,6 @@
                                     device=self.device)
         lora_index_mapping = lora_index_mapping
 
->>>>>>> 523e30ea
         context_lens_tensor = torch.tensor(context_lens,
                                            dtype=torch.int,
                                            device=self.device)
@@ -394,23 +363,6 @@
                 lora_index_mapping.append(0)
             batch_size = graph_batch_size
 
-<<<<<<< HEAD
-        input_tokens = make_tensor_with_pad(input_tokens,
-                                            max_len=1,
-                                            pad=0,
-                                            dtype=torch.long,
-                                            device=self.device)
-        input_positions = make_tensor_with_pad(input_positions,
-                                               max_len=1,
-                                               pad=0,
-                                               dtype=torch.long,
-                                               device=self.device)
-        slot_mapping = make_tensor_with_pad(slot_mapping,
-                                            max_len=1,
-                                            pad=_PAD_SLOT_ID,
-                                            dtype=torch.long,
-                                            device=self.device)
-=======
         input_tokens = torch.tensor(input_tokens,
                                     dtype=torch.long,
                                     device=self.device)
@@ -420,7 +372,6 @@
         slot_mapping = torch.tensor(slot_mapping,
                                     dtype=torch.long,
                                     device=self.device)
->>>>>>> 523e30ea
         context_lens = torch.tensor(context_lens,
                                     dtype=torch.int,
                                     device=self.device)
@@ -450,14 +401,6 @@
                 device=self.device,
             )
 
-<<<<<<< HEAD
-        lora_index_mapping = [
-            pad_to_max_length(mapping, 1, pad=0)
-            for mapping in lora_index_mapping
-        ]
-
-=======
->>>>>>> 523e30ea
         input_metadata = InputMetadata(
             is_prompt=False,
             slot_mapping=slot_mapping,
@@ -490,11 +433,7 @@
         selected_token_start_idx = 0
         categorized_sample_indices = {t: [] for t in SamplingType}
         categorized_sample_indices_start_idx = 0
-<<<<<<< HEAD
-=======
         categorized_sampled_token_indices_start_idx = 0
-        pin_memory = not self.in_wsl and not self.device_config.is_neuron
->>>>>>> 523e30ea
 
         for i, seq_group_metadata in enumerate(seq_group_metadata_list):
             seq_ids = list(seq_group_metadata.seq_data.keys())
@@ -552,29 +491,17 @@
             if sampling_params.seed is not None:
                 generators.append(seq_group_metadata.state.generator)
 
-<<<<<<< HEAD
         selected_token_indices = async_tensor_h2d(selected_token_indices,
-                                                  dtype=torch.long,
-                                                  target_device=self.device,
-                                                  pin_memory=self.pin_memory)
-        categorized_sample_indices = {
-            t: async_tensor_h2d(seq_ids,
-                                dtype=torch.int,
-                                target_device=self.device,
-                                pin_memory=self.pin_memory)
-=======
-        selected_token_indices = _async_h2d(selected_token_indices,
                                             dtype=torch.long,
                                             target_device=self.device,
-                                            pin_memory=not self.in_wsl)
+                                            pin_memory=self.pin_memory)
 
         categorized_sample_indices = {
             t: _maybe_expand_dim(
-                _async_h2d(seq_ids,
+                async_tensor_h2d(seq_ids,
                            dtype=torch.int,
                            target_device=self.device,
-                           pin_memory=pin_memory), 2, 2)
->>>>>>> 523e30ea
+                           pin_memory=self.pin_memory), 2, 2)
             for t, seq_ids in categorized_sample_indices.items()
         }
 
@@ -980,30 +907,6 @@
         yield
 
 
-<<<<<<< HEAD
-=======
-def _pad_to_max(x: List[int], max_len: int, pad: int) -> List[int]:
-    assert len(x) <= max_len
-    return x + [pad] * (max_len - len(x))
-
-
-def _make_tensor_with_pad(
-    x: List[List[int]],
-    max_len: int,
-    pad: int,
-    dtype: torch.dtype,
-    device: Optional[Union[str, torch.device]],
-) -> torch.Tensor:
-    """Make a padded tensor of a 2D inputs.
-
-    The padding is applied to the end of each inner list until it reaches
-    `max_len`.
-    """
-    padded_x = [_pad_to_max(x_i, max_len, pad) for x_i in x]
-    return torch.tensor(padded_x, dtype=dtype, device=device)
-
-
->>>>>>> 523e30ea
 def _get_graph_batch_size(batch_size: int) -> int:
     """Returns the padded batch size given actual batch size.
 
@@ -1015,21 +918,8 @@
     elif batch_size <= 4:
         return 4
     else:
-<<<<<<< HEAD
-        return (batch_size + 7) // 8 * 8
-=======
         return ((batch_size + _BATCH_SIZE_ALIGNMENT - 1) //
                 _BATCH_SIZE_ALIGNMENT * _BATCH_SIZE_ALIGNMENT)
-
-
-def _async_h2d(
-    data: list,
-    dtype: torch.dtype,
-    target_device: Union[str, torch.device],
-    pin_memory: bool,
-) -> torch.Tensor:
-    t = torch.tensor(data, dtype=dtype, pin_memory=pin_memory, device="cpu")
-    return t.to(device=target_device, non_blocking=True)
 
 
 def _maybe_expand_dim(tensor: torch.Tensor,
@@ -1037,5 +927,4 @@
                       size: int = 1) -> torch.Tensor:
     if tensor.ndim < target_dims:
         tensor = tensor.view(-1, *([size] * (target_dims - tensor.ndim)))
-    return tensor
->>>>>>> 523e30ea
+    return tensor